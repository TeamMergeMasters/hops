--- conflicted
+++ resolved
@@ -1387,10 +1387,8 @@
    //Distributed RT properties
   public static final String HOPS_DISTRIBUTED_RT_ENABLED =
       HOPS_RM_PREFIX + "distributed-rt.enable";
-<<<<<<< HEAD
+
   public static boolean DEFAULT_HOPS_DISTRIBUTED_RT_ENABLED = true;
-=======
-  public static boolean DEFAULT_HOPS_DISTRIBUTED_RT_ENABLED = false;
   
   public static final String EVENT_SHEDULER_CONFIG_PATH = 
           HOPS_RM_PREFIX + "event.scheduler.config.path";
@@ -1402,7 +1400,6 @@
   public static final String DEFAULT_EVENT_RT_CONFIG_PATH = 
           "etc/hadoop/RT_EventAPIConfig.ini";
   
->>>>>>> ec96a84b
   public static String HOPS_PENDING_EVENTS_RETRIEVAL_PERIOD =
       HOPS_RM_PREFIX + "pending-events.retrieval.period";
   public static int DEFAULT_HOPS_PENDING_EVENTS_RETRIEVAL_PERIOD = 500;
