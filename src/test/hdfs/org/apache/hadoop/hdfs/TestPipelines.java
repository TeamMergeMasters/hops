--- conflicted
+++ resolved
@@ -103,17 +103,6 @@
     List<LocatedBlock> lb = cluster.getNameNode().getBlockLocations(
       filePath.toString(), FILE_SIZE - 1, FILE_SIZE).getLocatedBlocks();
 
-<<<<<<< HEAD
-    for (DataNode dn : cluster.getDataNodes()) {
-      Replica r = DataNodeAdapter.fetchReplicaInfo(
-        dn, lb.get(0).getBlock().getBlockId());
-
-      assertTrue("Replica on DN " + dn + " shouldn't be null", r != null);
-      assertEquals(
-        "Should be RBW replica on " + dn + " after sequence of calls " +
-        "append()/write()/hflush()",
-        HdfsConstants.ReplicaState.RBW, r.getState());
-=======
     String bpid = cluster.getNamesystem().getBlockPoolId();
     for (DataNode dn : cluster.getDataNodes()) {
       Replica r = DataNodeAdapter.fetchReplicaInfo(dn, bpid, lb.get(0)
@@ -123,7 +112,6 @@
       assertEquals("Should be RBW replica on " + dn
           + " after sequence of calls append()/write()/hflush()",
           HdfsConstants.ReplicaState.RBW, r.getState());
->>>>>>> f529dfe7
     }
     ofs.close();
   }
